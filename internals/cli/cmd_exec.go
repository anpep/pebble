// Copyright (c) 2021 Canonical Ltd
//
// This program is free software: you can redistribute it and/or modify
// it under the terms of the GNU General Public License version 3 as
// published by the Free Software Foundation.
//
// This program is distributed in the hope that it will be useful,
// but WITHOUT ANY WARRANTY; without even the implied warranty of
// MERCHANTABILITY or FITNESS FOR A PARTICULAR PURPOSE.  See the
// GNU General Public License for more details.
//
// You should have received a copy of the GNU General Public License
// along with this program.  If not, see <http://www.gnu.org/licenses/>.

package cli

import (
	"errors"
	"fmt"
	"os"
	"os/signal"
	"strings"
	"time"

	"golang.org/x/sys/unix"

	"github.com/canonical/go-flags"
	"github.com/canonical/pebble/client"
	"github.com/canonical/pebble/internals/logger"
	"github.com/canonical/pebble/internals/ptyutil"
)

const cmdExecSummary = "Execute a remote command and wait for it to finish"
const cmdExecDescription = `
The exec command runs a remote command and waits for it to finish. The local
stdin is sent as the input to the remote process, while the remote stdout and
stderr are output locally.

To avoid confusion, exec options may be separated from the command and its
arguments using "--", for example:

pebble exec --timeout 10s -- echo -n foo bar
`

type cmdExec struct {
	clientMixin
	WorkingDir     string        `short:"w"`
	Env            []string      `long:"env"`
	UserID         *int          `long:"uid"`
	User           string        `long:"user"`
	GroupID        *int          `long:"gid"`
	Group          string        `long:"group"`
	Timeout        time.Duration `long:"timeout"`
	Context        string        `long:"context"`
	Terminal       bool          `short:"t"`
	NoTerminal     bool          `short:"T"`
	Interactive    bool          `short:"i"`
	NonInteractive bool          `short:"I"`
	Positional     struct {
		Command string `positional-arg-name:"<command>" required:"1"`
	} `positional-args:"yes"`
}

<<<<<<< HEAD
func init() {
	AddCommand(&CmdInfo{
		Name:        "exec",
		Summary:     cmdExecSummary,
		Description: cmdExecDescription,
		ArgsHelp: map[string]string{
			"-w":        "Working directory to run command in",
			"--env":     "Environment variable to set (in 'FOO=bar' format)",
			"--uid":     "User ID to run command as",
			"--user":    "Username to run command as (user's UID must match uid if both present)",
			"--gid":     "Group ID to run command as",
			"--group":   "Group name to run command as (group's GID must match gid if both present)",
			"--timeout": "Timeout after which to terminate command",
			"-t":        "Allocate remote pseudo-terminal and connect stdout to it (default if stdout is a TTY)",
			"-T":        "Disable remote pseudo-terminal allocation",
			"-i":        "Interactive mode: connect stdin to the pseudo-terminal (default if stdin and stdout are TTYs)",
			"-I":        "Disable interactive mode and use a pipe for stdin",
		},
		PassAfterNonOption: true,
		Builder:            func() flags.Commander { return &cmdExec{} },
	})
=======
var execDescs = map[string]string{
	"w":       "Working directory to run command in",
	"env":     "Environment variable to set (in 'FOO=bar' format)",
	"uid":     "User ID to run command as",
	"user":    "Username to run command as (user's UID must match uid if both present)",
	"gid":     "Group ID to run command as",
	"group":   "Group name to run command as (group's GID must match gid if both present)",
	"timeout": "Timeout after which to terminate command",
	"context": "Inherit the context of the named service (overridden by -w, --env, --uid/user, --gid/group)",
	"t":       "Allocate remote pseudo-terminal and connect stdout to it (default if stdout is a TTY)",
	"T":       "Disable remote pseudo-terminal allocation",
	"i":       "Interactive mode: connect stdin to the pseudo-terminal (default if stdin and stdout are TTYs)",
	"I":       "Disable interactive mode and use a pipe for stdin",
>>>>>>> e2145814
}

func (cmd *cmdExec) Execute(args []string) error {
	if cmd.Terminal && cmd.NoTerminal {
		return errors.New("cannot use -t and -T at the same time")
	}
	if cmd.Interactive && cmd.NonInteractive {
		return errors.New("cannot use -i and -I at the same time")
	}

	command := append([]string{cmd.Positional.Command}, args...)
	logger.Debugf("Executing command %q", command)

	// Set up environment variables.
	env := make(map[string]string)
	term, ok := os.LookupEnv("TERM")
	if ok {
		env["TERM"] = term
	}
	for _, kv := range cmd.Env {
		parts := strings.SplitN(kv, "=", 2)
		key := parts[0]
		value := ""
		if len(parts) == 2 {
			value = parts[1]
		}
		env[key] = value
	}

	// Specify Terminal=true if -t is given, or if stdout is a TTY.
	stdoutIsTerminal := ptyutil.IsTerminal(unix.Stdout)
	var terminal bool
	if cmd.Terminal {
		terminal = true
	} else if cmd.NoTerminal {
		terminal = false
	} else {
		terminal = stdoutIsTerminal
	}

	// Specify Interactive=true if -i is given, or if stdin and stdout are TTYs.
	stdinIsTerminal := ptyutil.IsTerminal(unix.Stdin)
	var interactive bool
	if cmd.Interactive {
		interactive = true
	} else if cmd.NonInteractive {
		interactive = false
	} else {
		interactive = stdinIsTerminal && stdoutIsTerminal
	}

	// Record terminal state (and restore it before we exit).
	if terminal && stdinIsTerminal {
		oldState, err := ptyutil.MakeRaw(unix.Stdin)
		if err != nil {
			return fmt.Errorf("cannot change terminal to raw mode: %v", err)
		}
		defer ptyutil.Restore(unix.Stdin, oldState)
	}

	// Grab current terminal dimensions.
	var width, height int
	if stdoutIsTerminal {
		var err error
		width, height, err = ptyutil.GetSize(unix.Stdout)
		if err != nil {
			return err
		}
	}

	opts := &client.ExecOptions{
		Command:        command,
		ServiceContext: cmd.Context,
		Environment:    env,
		WorkingDir:     cmd.WorkingDir,
		Timeout:        cmd.Timeout,
		UserID:         cmd.UserID,
		User:           cmd.User,
		GroupID:        cmd.GroupID,
		Group:          cmd.Group,
		Terminal:       terminal,
		Interactive:    interactive,
		Width:          width,
		Height:         height,
		Stdin:          Stdin,
		Stdout:         Stdout,
		Stderr:         Stderr,
	}

	// If stdout and stderr both refer to the same file or device (e.g.,
	// "/dev/pts/1"), combine stderr into stdout on the server.
	stdoutPath, err := os.Readlink("/proc/self/fd/1")
	if err == nil {
		stderrPath, err := os.Readlink("/proc/self/fd/2")
		if err == nil && stdoutPath == stderrPath {
			opts.Stderr = nil // opts.Stderr nil uses "combine stderr" mode
		}
	}

	// Start the command.
	process, err := cmd.client.Exec(opts)
	if err != nil {
		return err
	}

	// Start the control goroutine to handle signals and window resizing.
	stopControl := make(chan struct{})
	defer close(stopControl)
	sighup := make(chan struct{})
	go execControlHandler(process, terminal, stopControl, sighup)

	finished := make(chan error)
	go func() {
		finished <- process.Wait()
	}()

	// Wait for either the command to finish, or SIGHUP to be received.
	select {
	case err = <-finished:
		switch e := err.(type) {
		case nil:
			return nil
		case *client.ExitError:
			logger.Debugf("Process exited with code %d", e.ExitCode())
			panic(&exitStatus{e.ExitCode()})
		default:
			return err
		}
	case <-sighup:
		// The \r is because we might be in raw mode, and it moves the cursor
		// back to the start of the line.
		fmt.Fprintf(os.Stderr, "SIGHUP received, exiting\r\n")
		// Exit with exit code 0 in this case (same behaviour as ssh).
		return nil
	}
}

func execControlHandler(process *client.ExecProcess, terminal bool, stop <-chan struct{}, sighup chan<- struct{}) {
	ch := make(chan os.Signal, 10)
	signal.Notify(ch,
		unix.SIGWINCH, unix.SIGHUP,
		unix.SIGTERM, unix.SIGINT, unix.SIGQUIT, unix.SIGABRT,
		unix.SIGTSTP, unix.SIGTTIN, unix.SIGTTOU, unix.SIGUSR1,
		unix.SIGUSR2, unix.SIGSEGV, unix.SIGCONT)

	for {
		var sig os.Signal
		select {
		case sig = <-ch:
		case <-stop:
			return
		}

		switch sig {
		case unix.SIGWINCH:
			if !terminal {
				logger.Debugf("Received SIGWINCH but not in terminal mode, ignoring")
				break
			}
			logger.Debugf("Received '%s' signal, updating window geometry", sig)
			width, height, err := ptyutil.GetSize(unix.Stdout)
			if err != nil {
				logger.Debugf("Cannot get terminal size: %v", err)
				break
			}
			logger.Debugf("Window size is now: %dx%d", width, height)
			err = process.SendResize(width, height)
			if err != nil {
				logger.Debugf("Cannot set terminal size: %v", err)
				break
			}
		case unix.SIGHUP:
			logger.Debugf("Received 'SIGHUP' signal, forwarding and exiting")
			err := process.SendSignal("SIGHUP")
			if err != nil {
				logger.Debugf("Cannot forward signal '%s': %v", sig, err)
				break
			}
			close(sighup)
		case unix.SIGTERM, unix.SIGINT, unix.SIGQUIT, unix.SIGABRT,
			unix.SIGTSTP, unix.SIGTTIN, unix.SIGTTOU, unix.SIGUSR1,
			unix.SIGUSR2, unix.SIGSEGV, unix.SIGCONT:
			logger.Debugf("Received '%s' signal, forwarding to executing program", sig)
			err := process.SendSignal(unix.SignalName(sig.(unix.Signal)))
			if err != nil {
				logger.Debugf("Cannot forward signal '%s': %v", sig, err)
				break
			}
		}
	}
}<|MERGE_RESOLUTION|>--- conflicted
+++ resolved
@@ -61,7 +61,6 @@
 	} `positional-args:"yes"`
 }
 
-<<<<<<< HEAD
 func init() {
 	AddCommand(&CmdInfo{
 		Name:        "exec",
@@ -75,6 +74,7 @@
 			"--gid":     "Group ID to run command as",
 			"--group":   "Group name to run command as (group's GID must match gid if both present)",
 			"--timeout": "Timeout after which to terminate command",
+			"--context": "Inherit the context of the named service (overridden by -w, --env, --uid/user, --gid/group)",
 			"-t":        "Allocate remote pseudo-terminal and connect stdout to it (default if stdout is a TTY)",
 			"-T":        "Disable remote pseudo-terminal allocation",
 			"-i":        "Interactive mode: connect stdin to the pseudo-terminal (default if stdin and stdout are TTYs)",
@@ -83,21 +83,6 @@
 		PassAfterNonOption: true,
 		Builder:            func() flags.Commander { return &cmdExec{} },
 	})
-=======
-var execDescs = map[string]string{
-	"w":       "Working directory to run command in",
-	"env":     "Environment variable to set (in 'FOO=bar' format)",
-	"uid":     "User ID to run command as",
-	"user":    "Username to run command as (user's UID must match uid if both present)",
-	"gid":     "Group ID to run command as",
-	"group":   "Group name to run command as (group's GID must match gid if both present)",
-	"timeout": "Timeout after which to terminate command",
-	"context": "Inherit the context of the named service (overridden by -w, --env, --uid/user, --gid/group)",
-	"t":       "Allocate remote pseudo-terminal and connect stdout to it (default if stdout is a TTY)",
-	"T":       "Disable remote pseudo-terminal allocation",
-	"i":       "Interactive mode: connect stdin to the pseudo-terminal (default if stdin and stdout are TTYs)",
-	"I":       "Disable interactive mode and use a pipe for stdin",
->>>>>>> e2145814
 }
 
 func (cmd *cmdExec) Execute(args []string) error {
