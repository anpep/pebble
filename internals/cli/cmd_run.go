--- conflicted
+++ resolved
@@ -52,22 +52,13 @@
 	Args       [][]string `long:"args" terminator:";"`
 }
 
-<<<<<<< HEAD
-var sharedRunEnterOptsHelp = map[string]string{
-	"create-dirs": "Create pebble directory on startup if it doesn't exist",
-	"hold":        "Do not start default services automatically",
-	"http":        `Start HTTP API listening on this address (e.g., ":4000")`,
-	"verbose":     "Log all output from services to stdout",
-	"dry":         `Attempt to run without actually running`,
-	"args":        `Provide additional arguments to a service`,
-=======
 var sharedRunEnterArgsHelp = map[string]string{
 	"--create-dirs": "Create pebble directory on startup if it doesn't exist",
 	"--hold":        "Do not start default services automatically",
 	"--http":        `Start HTTP API listening on this address (e.g., ":4000")`,
 	"--verbose":     "Log all output from services to stdout",
+	"--dry":         "Attempt to run without actually running",
 	"--args":        `Provide additional arguments to a service`,
->>>>>>> 3c076b11
 }
 
 type cmdRun struct {
@@ -163,7 +154,6 @@
 	dopts := daemon.Options{
 		Dir:        pebbleDir,
 		SocketPath: socketPath,
-		Dry:        rcmd.Dry,
 	}
 	if rcmd.Verbose {
 		dopts.ServiceOutput = os.Stdout
