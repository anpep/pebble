--- conflicted
+++ resolved
@@ -23,21 +23,12 @@
 	"github.com/canonical/pebble/internals/logger"
 )
 
-<<<<<<< HEAD
-const shortEnterHelp = "Run subcommand under a container environment"
-const longEnterHelp = `
-The enter command facilitates the use of the service manager as an entrypoint
-for containers. When used without a subcommand it mimics the behavior of the
-run command alone, while if used with a subcommand it runs that subcommand in
-the most appropriate environment taking into account its purpose.
-=======
 const cmdEnterSummary = "Run subcommand under a container environment"
 const cmdEnterDescription = `
-The enter command facilitates the use of Pebble as an entrypoint for containers.
+The enter command facilitates the use of <display name> as an entrypoint for containers.
 When used without a subcommand it mimics the behavior of the run command
 alone, while if used with a subcommand it runs that subcommand in the most
 appropriate environment taking into account its purpose.
->>>>>>> 73aa51e8
 
 These subcommands are currently supported:
 
