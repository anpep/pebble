// Copyright (c) 2021 Canonical Ltd
//
// This program is free software: you can redistribute it and/or modify
// it under the terms of the GNU General Public License version 3 as
// published by the Free Software Foundation.
//
// This program is distributed in the hope that it will be useful,
// but WITHOUT ANY WARRANTY; without even the implied warranty of
// MERCHANTABILITY or FITNESS FOR A PARTICULAR PURPOSE.  See the
// GNU General Public License for more details.
//
// You should have received a copy of the GNU General Public License
// along with this program.  If not, see <http://www.gnu.org/licenses/>.

package cli

import (
	"github.com/canonical/go-flags"

	"github.com/canonical/pebble/client"
)

var cmdPlanSummary = "Show the plan with layers combined"
var cmdPlanDescription = `
The plan command prints out the effective configuration of pebble in YAML
format. Layers are combined according to the override rules defined in them.
`

type cmdPlan struct {
	clientMixin
}

<<<<<<< HEAD
var shortPlanHelp = "Show the plan with layers combined"
var longPlanHelp = `
The plan command prints out the effective configuration of the service manager
in YAML format. Layers are combined according to the override rules defined in
them.
`
=======
func init() {
	AddCommand(&CmdInfo{
		Name:        "plan",
		Summary:     cmdPlanSummary,
		Description: cmdPlanDescription,
		Builder:     func() flags.Commander { return &cmdPlan{} },
	})
}
>>>>>>> 73aa51e8

func (cmd *cmdPlan) Execute(args []string) error {
	if len(args) > 0 {
		return ErrExtraArgs
	}
	planYAML, err := cmd.client.PlanBytes(&client.PlanOptions{})
	if err != nil {
		return err
	}
	Stdout.Write(planYAML)
	return nil
}<|MERGE_RESOLUTION|>--- conflicted
+++ resolved
@@ -22,7 +22,7 @@
 
 var cmdPlanSummary = "Show the plan with layers combined"
 var cmdPlanDescription = `
-The plan command prints out the effective configuration of pebble in YAML
+The plan command prints out the effective configuration of <display name> in YAML
 format. Layers are combined according to the override rules defined in them.
 `
 
@@ -30,14 +30,6 @@
 	clientMixin
 }
 
-<<<<<<< HEAD
-var shortPlanHelp = "Show the plan with layers combined"
-var longPlanHelp = `
-The plan command prints out the effective configuration of the service manager
-in YAML format. Layers are combined according to the override rules defined in
-them.
-`
-=======
 func init() {
 	AddCommand(&CmdInfo{
 		Name:        "plan",
@@ -46,7 +38,6 @@
 		Builder:     func() flags.Commander { return &cmdPlan{} },
 	})
 }
->>>>>>> 73aa51e8
 
 func (cmd *cmdPlan) Execute(args []string) error {
 	if len(args) > 0 {
