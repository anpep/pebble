// Copyright (c) 2014-2020 Canonical Ltd
//
// This program is free software: you can redistribute it and/or modify
// it under the terms of the GNU General Public License version 3 as
// published by the Free Software Foundation.
//
// This program is distributed in the hope that it will be useful,
// but WITHOUT ANY WARRANTY; without even the implied warranty of
// MERCHANTABILITY or FITNESS FOR A PARTICULAR PURPOSE.  See the
// GNU General Public License for more details.
//
// You should have received a copy of the GNU General Public License
// along with this program.  If not, see <http://www.gnu.org/licenses/>.

// Package overlord is the central control base, and ruler of all things.
package overlord

import (
	"errors"
	"fmt"
	"io"
	"os"
	"path/filepath"
	"sync"
	"sync/atomic"
	"time"

	"github.com/canonical/x-go/randutil"
	"gopkg.in/tomb.v2"

	"github.com/canonical/pebble/internals/osutil"
	"github.com/canonical/pebble/internals/overlord/checkstate"
	"github.com/canonical/pebble/internals/overlord/cmdstate"
	"github.com/canonical/pebble/internals/overlord/logstate"
	"github.com/canonical/pebble/internals/overlord/patch"
	"github.com/canonical/pebble/internals/overlord/restart"
	"github.com/canonical/pebble/internals/overlord/servstate"
	"github.com/canonical/pebble/internals/overlord/state"
	"github.com/canonical/pebble/internals/timing"
)

var (
	ensureInterval = 5 * time.Minute
	pruneInterval  = 10 * time.Minute
	pruneWait      = 24 * time.Hour * 1
	abortWait      = 24 * time.Hour * 7

	pruneMaxChanges = 500

	defaultCachedDownloads = 5
)

// Extension represents an extension of the Overlord.
type Extension interface {
	// ExtraManagers allows additional StateManagers to be used.
	ExtraManagers(o *Overlord) ([]StateManager, error)
}

// Options is the arguments passed to construct an Overlord.
type Options struct {
	// PebbleDir is the path to the pebble directory. It must be provided.
	PebbleDir string
	// RestartHandler is an optional structure to handle restart requests.
	RestartHandler restart.Handler
	// ServiceOutput is an optional output for the logging manager.
	ServiceOutput io.Writer
	// Extension allows extending the overlord with externally defined features.
	Extension Extension
}

// Overlord is the central manager of the system, keeping track
// of all available state managers and related helpers.
type Overlord struct {
	pebbleDir string
	stateEng  *StateEngine

	// ensure loop
	loopTomb    *tomb.Tomb
	ensureLock  sync.Mutex
	ensureTimer *time.Timer
	ensureNext  time.Time
	ensureRun   int32
	pruneTicker *time.Ticker

	// managers
	inited     bool
	runner     *state.TaskRunner
	serviceMgr *servstate.ServiceManager
	commandMgr *cmdstate.CommandManager
	checkMgr   *checkstate.CheckManager
	logMgr     *logstate.LogManager

	extension Extension
}

<<<<<<< HEAD
// New creates a new Overlord with all its state managers.
// It can be provided with an optional restart.Handler.
func New(pebbleDir string, restartHandler restart.Handler, serviceOutput io.Writer, dry bool) (*Overlord, error) {
=======
// New creates an Overlord with all its state managers.
func New(opts *Options) (*Overlord, error) {

>>>>>>> 3c076b11
	o := &Overlord{
		pebbleDir: opts.PebbleDir,
		loopTomb:  new(tomb.Tomb),
		inited:    true,
		extension: opts.Extension,
	}

	if !filepath.IsAbs(o.pebbleDir) {
		return nil, fmt.Errorf("directory %q must be absolute", o.pebbleDir)
	}
	if !osutil.IsDir(o.pebbleDir) {
		return nil, fmt.Errorf("directory %q does not exist", o.pebbleDir)
	}
	statePath := filepath.Join(o.pebbleDir, ".pebble.state")

	backend := &overlordStateBackend{
		path:         statePath,
		ensureBefore: o.ensureBefore,
	}
<<<<<<< HEAD

	s, err := loadState(statePath, restartHandler, backend)
=======
	s, err := loadState(statePath, opts.RestartHandler, backend)
>>>>>>> 3c076b11
	if err != nil {
		return nil, err
	}

	o.stateEng = NewStateEngine(s)
	o.runner = state.NewTaskRunner(s)

	// any unknown task should be ignored and succeed
	matchAnyUnknownTask := func(_ *state.Task) bool {
		return true
	}
	o.runner.AddOptionalHandler(matchAnyUnknownTask, handleUnknownTask, nil)

	o.logMgr = logstate.NewLogManager()
<<<<<<< HEAD
	o.stateEng.AddManager(o.logMgr)
=======
>>>>>>> 3c076b11

	o.serviceMgr, err = servstate.NewManager(
		s,
		o.runner,
		o.pebbleDir,
		opts.ServiceOutput,
		opts.RestartHandler,
		o.logMgr)
	if err != nil {
		return nil, err
	}
	o.stateEng.AddManager(o.serviceMgr)
<<<<<<< HEAD
=======
	// The log manager should be stopped after the service manager, because
	// ServiceManager.Stop closes the service ring buffers, which signals to the
	// log manager that it's okay to stop log forwarding.
	o.stateEng.AddManager(o.logMgr)
>>>>>>> 3c076b11

	o.commandMgr = cmdstate.NewManager(o.runner)
	o.stateEng.AddManager(o.commandMgr)

	o.checkMgr = checkstate.NewManager()

	// Tell check manager about plan updates.
	o.serviceMgr.NotifyPlanChanged(o.checkMgr.PlanChanged)

	// Tell log manager about plan updates.
	o.serviceMgr.NotifyPlanChanged(o.logMgr.PlanChanged)

	// Tell service manager about check failures.
	o.checkMgr.NotifyCheckFailed(o.serviceMgr.CheckFailed)

	if o.extension != nil {
		extraManagers, err := o.extension.ExtraManagers(o)
		if err != nil {
			return nil, err
		}
		for _, manager := range extraManagers {
			o.stateEng.AddManager(manager)
		}
	}

	// TaskRunner must be the last manager added to the StateEngine,
	// because TaskRunner runs all the tasks required by the managers that ran
	// before it.
	o.stateEng.AddManager(o.runner)

	// Dry start all managers.
	if err := o.stateEng.DryStart(); err != nil {
		return nil, err
	}

<<<<<<< HEAD
	return o, nil
=======
func (o *Overlord) Extension() Extension {
	return o.extension
>>>>>>> 3c076b11
}

func loadState(statePath string, restartHandler restart.Handler, backend state.Backend) (*state.State, error) {
	timings := timing.Start("", "", map[string]string{"startup": "load-state"})

	curBootID, err := osutil.BootID()
	if err != nil {
		return nil, fmt.Errorf("fatal: cannot find current boot ID: %v", err)
	}
	// If pebble is PID 1 we don't care about /proc/sys/kernel/random/boot_id
	// as we are most likely running in a container. LXD mounts it's own boot_id
	// to correctly emulate the boot_id behaviour of non-containerized systems.
	// Within containerd/docker, boot_id is consistent with the host, which provides
	// us no context of restarts, so instead fallback to /proc/sys/kernel/random/uuid.
	if os.Getpid() == 1 {
		curBootID, err = randutil.RandomKernelUUID()
		if err != nil {
			return nil, fmt.Errorf("fatal: cannot generate psuedo boot-id: %v", err)
		}
	}

	if !osutil.CanStat(statePath) {
		// fail fast, mostly interesting for tests, this dir is set up by pebble
		stateDir := filepath.Dir(statePath)
		if !osutil.IsDir(stateDir) {
			return nil, fmt.Errorf("fatal: directory %q must be present", stateDir)
		}
		s := state.New(backend)
		initRestart(s, curBootID, restartHandler)
		patch.Init(s)
		return s, nil
	}

	r, err := os.Open(statePath)
	if err != nil {
		return nil, fmt.Errorf("cannot read the state file: %s", err)
	}
	defer r.Close()

	var s *state.State
	span := timings.StartNested("read-state", "read state from disk")
	s, err = state.ReadState(backend, r)
	span.Stop()
	if err != nil {
		return nil, err
	}

	timings.Stop()
	// TODO Implement function to save timings.
	//s.Lock()
	//perfTimings.Save(s)
	//s.Unlock()

	err = initRestart(s, curBootID, restartHandler)
	if err != nil {
		return nil, err
	}

	// one-shot migrations
	err = patch.Apply(s)
	if err != nil {
		return nil, err
	}
	return s, nil
}

func initRestart(s *state.State, curBootID string, restartHandler restart.Handler) error {
	s.Lock()
	defer s.Unlock()
	return restart.Init(s, curBootID, restartHandler)
}

func (o *Overlord) ensureTimerSetup() {
	o.ensureLock.Lock()
	defer o.ensureLock.Unlock()
	o.ensureTimer = time.NewTimer(ensureInterval)
	o.ensureNext = time.Now().Add(ensureInterval)
	o.pruneTicker = time.NewTicker(pruneInterval)
}

func (o *Overlord) ensureTimerReset() time.Time {
	o.ensureLock.Lock()
	defer o.ensureLock.Unlock()
	now := time.Now()
	o.ensureTimer.Reset(ensureInterval)
	o.ensureNext = now.Add(ensureInterval)
	return o.ensureNext
}

func (o *Overlord) ensureBefore(d time.Duration) {
	o.ensureLock.Lock()
	defer o.ensureLock.Unlock()
	if o.ensureTimer == nil {
		panic("cannot use EnsureBefore before Overlord.Loop")
	}
	now := time.Now()
	next := now.Add(d)
	if next.Before(o.ensureNext) {
		o.ensureTimer.Reset(d)
		o.ensureNext = next
		return
	}

	if o.ensureNext.Before(now) {
		// timer already expired, it will be reset in Loop() and
		// next Ensure() will be called shortly.
		if !o.ensureTimer.Stop() {
			return
		}
		o.ensureTimer.Reset(0)
		o.ensureNext = now
	}
}

// Loop runs a loop in a goroutine to ensure the current state regularly through StateEngine Ensure.
func (o *Overlord) Loop() {
	o.ensureTimerSetup()
	o.loopTomb.Go(func() error {
		for {
			// TODO: pass a proper context into Ensure
			o.ensureTimerReset()
			// in case of errors engine logs them,
			// continue to the next Ensure() try for now
			o.stateEng.Ensure()
			o.ensureDidRun()
			select {
			case <-o.loopTomb.Dying():
				return nil
			case <-o.ensureTimer.C:
			case <-o.pruneTicker.C:
				st := o.State()
				st.Lock()
				st.Prune(pruneWait, abortWait, pruneMaxChanges)
				st.Unlock()
			}
		}
	})
}

func (o *Overlord) ensureDidRun() {
	atomic.StoreInt32(&o.ensureRun, 1)
}

func (o *Overlord) CanStandby() bool {
	run := atomic.LoadInt32(&o.ensureRun)
	return run != 0
}

// Stop stops the ensure loop and the managers under the StateEngine.
func (o *Overlord) Stop() error {
	o.loopTomb.Kill(nil)
	err := o.loopTomb.Wait()
	o.stateEng.Stop()
	return err
}

func (o *Overlord) settle(timeout time.Duration, beforeCleanups func()) error {
	func() {
		o.ensureLock.Lock()
		defer o.ensureLock.Unlock()
		if o.ensureTimer != nil {
			panic("cannot use Settle concurrently with other Settle or Loop calls")
		}
		o.ensureTimer = time.NewTimer(0)
	}()

	defer func() {
		o.ensureLock.Lock()
		defer o.ensureLock.Unlock()
		o.ensureTimer.Stop()
		o.ensureTimer = nil
	}()

	t0 := time.Now()
	done := false
	var errs []error
	for !done {
		if timeout > 0 && time.Since(t0) > timeout {
			if len(errs) != 0 {
				return newMultiError("settle is not converging", errs)
			}
			return errors.New("settle is not converging")
		}
		next := o.ensureTimerReset()
		err := o.stateEng.Ensure()
		switch ee := err.(type) {
		case nil:
		case *multiError:
			errs = append(errs, ee.errs...)
		default:
			errs = append(errs, err)
		}
		o.stateEng.Wait()
		o.ensureLock.Lock()
		done = o.ensureNext.Equal(next)
		o.ensureLock.Unlock()
		if done {
			if beforeCleanups != nil {
				beforeCleanups()
				beforeCleanups = nil
			}
			// we should wait also for cleanup handlers
			st := o.State()
			st.Lock()
			for _, chg := range st.Changes() {
				if chg.IsReady() && !chg.IsClean() {
					done = false
					break
				}
			}
			st.Unlock()
		}
	}
	if len(errs) != 0 {
		return newMultiError("state ensure errors", errs)
	}
	return nil
}

// Settle runs first a state engine Ensure and then wait for
// activities to settle. That's done by waiting for all managers'
// activities to settle while making sure no immediate further Ensure
// is scheduled. It then waits similarly for all ready changes to
// reach the clean state. Chiefly for tests. Cannot be used in
// conjunction with Loop. If timeout is non-zero and settling takes
// longer than timeout, returns an error.
func (o *Overlord) Settle(timeout time.Duration) error {
	return o.settle(timeout, nil)
}

// SettleObserveBeforeCleanups runs first a state engine Ensure and
// then wait for activities to settle. That's done by waiting for all
// managers' activities to settle while making sure no immediate
// further Ensure is scheduled. It then waits similarly for all ready
// changes to reach the clean state, but calls once the provided
// callback before doing that. Chiefly for tests. Cannot be used in
// conjunction with Loop. If timeout is non-zero and settling takes
// longer than timeout, returns an error.
func (o *Overlord) SettleObserveBeforeCleanups(timeout time.Duration, beforeCleanups func()) error {
	return o.settle(timeout, beforeCleanups)
}

// State returns the system state managed by the overlord.
func (o *Overlord) State() *state.State {
	return o.stateEng.State()
}

// StateEngine returns the state engine used by overlord.
func (o *Overlord) StateEngine() *StateEngine {
	return o.stateEng
}

// TaskRunner returns the shared task runner responsible for running
// tasks for all managers under the overlord.
func (o *Overlord) TaskRunner() *state.TaskRunner {
	return o.runner
}

// ServiceManager returns the service manager responsible for services
// under the overlord.
func (o *Overlord) ServiceManager() *servstate.ServiceManager {
	return o.serviceMgr
}

// CommandManager returns the command manager responsible for executing
// commands under the overlord.
func (o *Overlord) CommandManager() *cmdstate.CommandManager {
	return o.commandMgr
}

// CheckManager returns the check manager responsible for running health
// checks under the overlord.
func (o *Overlord) CheckManager() *checkstate.CheckManager {
	return o.checkMgr
}

// Fake creates an Overlord without any managers and with a backend
// not using disk. Managers can be added with AddManager. For testing.
func Fake() *Overlord {
	return FakeWithState(nil)
}

// FakeWithState creates an Overlord without any managers and
// with a backend not using disk. Managers can be added with AddManager. For
// testing.
func FakeWithState(handleRestart func(restart.RestartType)) *Overlord {
	o := &Overlord{
		loopTomb: new(tomb.Tomb),
		inited:   false,
	}
	s := state.New(fakeBackend{o: o})
	o.stateEng = NewStateEngine(s)
	o.runner = state.NewTaskRunner(s)
	o.stateEng.DryStart()
	return o
}

// AddManager adds a manager to a fake overlord. It cannot be used for
// a normally initialized overlord those are already fully populated.
func (o *Overlord) AddManager(mgr StateManager) {
	if o.inited {
		panic("internal error: cannot add managers to a fully initialized Overlord")
	}
	o.stateEng.AddManager(mgr)
}

type fakeBackend struct {
	o *Overlord
}

func (mb fakeBackend) Checkpoint(data []byte) error {
	return nil
}

func (mb fakeBackend) EnsureBefore(d time.Duration) {
	mb.o.ensureLock.Lock()
	timer := mb.o.ensureTimer
	mb.o.ensureLock.Unlock()
	if timer == nil {
		return
	}

	mb.o.ensureBefore(d)
}

func (mb fakeBackend) RequestRestart(t restart.RestartType) {
	panic("SHOULD NOT BE REACHED")
}<|MERGE_RESOLUTION|>--- conflicted
+++ resolved
@@ -93,15 +93,8 @@
 	extension Extension
 }
 
-<<<<<<< HEAD
-// New creates a new Overlord with all its state managers.
-// It can be provided with an optional restart.Handler.
-func New(pebbleDir string, restartHandler restart.Handler, serviceOutput io.Writer, dry bool) (*Overlord, error) {
-=======
 // New creates an Overlord with all its state managers.
 func New(opts *Options) (*Overlord, error) {
-
->>>>>>> 3c076b11
 	o := &Overlord{
 		pebbleDir: opts.PebbleDir,
 		loopTomb:  new(tomb.Tomb),
@@ -121,12 +114,7 @@
 		path:         statePath,
 		ensureBefore: o.ensureBefore,
 	}
-<<<<<<< HEAD
-
-	s, err := loadState(statePath, restartHandler, backend)
-=======
 	s, err := loadState(statePath, opts.RestartHandler, backend)
->>>>>>> 3c076b11
 	if err != nil {
 		return nil, err
 	}
@@ -141,10 +129,6 @@
 	o.runner.AddOptionalHandler(matchAnyUnknownTask, handleUnknownTask, nil)
 
 	o.logMgr = logstate.NewLogManager()
-<<<<<<< HEAD
-	o.stateEng.AddManager(o.logMgr)
-=======
->>>>>>> 3c076b11
 
 	o.serviceMgr, err = servstate.NewManager(
 		s,
@@ -157,13 +141,10 @@
 		return nil, err
 	}
 	o.stateEng.AddManager(o.serviceMgr)
-<<<<<<< HEAD
-=======
 	// The log manager should be stopped after the service manager, because
 	// ServiceManager.Stop closes the service ring buffers, which signals to the
 	// log manager that it's okay to stop log forwarding.
 	o.stateEng.AddManager(o.logMgr)
->>>>>>> 3c076b11
 
 	o.commandMgr = cmdstate.NewManager(o.runner)
 	o.stateEng.AddManager(o.commandMgr)
@@ -198,13 +179,11 @@
 	if err := o.stateEng.DryStart(); err != nil {
 		return nil, err
 	}
-
-<<<<<<< HEAD
 	return o, nil
-=======
+}
+
 func (o *Overlord) Extension() Extension {
 	return o.extension
->>>>>>> 3c076b11
 }
 
 func loadState(statePath string, restartHandler restart.Handler, backend state.Backend) (*state.State, error) {
