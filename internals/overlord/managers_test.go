// Copyright (c) 2014-2020 Canonical Ltd
//
// This program is free software: you can redistribute it and/or modify
// it under the terms of the GNU General Public License version 3 as
// published by the Free Software Foundation.
//
// This program is distributed in the hope that it will be useful,
// but WITHOUT ANY WARRANTY; without even the implied warranty of
// MERCHANTABILITY or FITNESS FOR A PARTICULAR PURPOSE.  See the
// GNU General Public License for more details.
//
// You should have received a copy of the GNU General Public License
// along with this program.  If not, see <http://www.gnu.org/licenses/>.

package overlord_test

// test the various managers and their operation together through overlord

import (
	"time"

	. "gopkg.in/check.v1"

	"github.com/canonical/pebble/internals/overlord"
	"github.com/canonical/pebble/internals/testutil"
)

type mgrsSuite struct {
	testutil.BaseTest

	dir string

	o *overlord.Overlord
}

var (
	_ = Suite(&mgrsSuite{})
)

func (s *mgrsSuite) SetUpTest(c *C) {
	s.BaseTest.SetUpTest(c)

	s.dir = c.MkDir()

<<<<<<< HEAD
	o, err := overlord.New(s.dir, nil, nil, false)
=======
	o, err := overlord.New(&overlord.Options{PebbleDir: s.dir})
>>>>>>> 3c076b11
	c.Assert(err, IsNil)
	s.o = o
}

var settleTimeout = 15 * time.Second<|MERGE_RESOLUTION|>--- conflicted
+++ resolved
@@ -42,11 +42,7 @@
 
 	s.dir = c.MkDir()
 
-<<<<<<< HEAD
-	o, err := overlord.New(s.dir, nil, nil, false)
-=======
 	o, err := overlord.New(&overlord.Options{PebbleDir: s.dir})
->>>>>>> 3c076b11
 	c.Assert(err, IsNil)
 	s.o = o
 }
